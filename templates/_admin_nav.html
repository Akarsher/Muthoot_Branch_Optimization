--- conflicted
+++ resolved
@@ -1,5 +1,4 @@
 <nav class="admin-navbar">
-<<<<<<< HEAD
     <div class="admin-navbar-inner">
         <div class="admin-brand">
             <a href="/admin">
@@ -11,22 +10,7 @@
             <a href="/admin/branches">Branch Management</a>
             <a href="/">Route Optimization</a>
             <a href="/admin/managers">Manager Registrations</a>
-            <a href="/logout" class="admin-logout">Logout</a>
+            <a href="/logout">Logout</a>
         </div>
-=======
-  <div class="admin-navbar-inner">
-    <div class="admin-brand">
-      <a href="{{ url_for('admin_dashboard') }}">
-        <img src="{{ url_for('static', filename='images/Logo2.png') }}" alt="Logo" class="admin-logo">
-      </a>
->>>>>>> 094a5566
     </div>
-    <div class="admin-nav-links">
-      <a href="{{ url_for('admin_dashboard') }}">Manage Auditors</a>
-      <a href="{{ url_for('branch_management') }}">Branch Management</a>
-      <a href="{{ url_for('admin_managers') }}">Manage Registration</a>
-      <a href="{{ url_for('route_optimization') }}">Route Optimization</a>
-      <a href="{{ url_for('logout') }}">Logout</a>
-    </div>
-  </div>
 </nav>